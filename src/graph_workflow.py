--- conflicted
+++ resolved
@@ -10,17 +10,10 @@
 from langgraph.graph import StateGraph, END
 
 # Import our custom modules
-<<<<<<< HEAD
-from .data_handler import get_stock_daily
-from .analysis_handler import add_technical_indicators, get_available_indicators
-from .strategy_handler import apply_oversold_reversal_strategy # New import
-from .llm_switcher import init_llm
-=======
 from data_handler import get_stock_daily
 from analysis_handler import add_technical_indicators, get_available_indicators
-from strategy_handler import apply_oversold_reversal_strategy # New import
+from strategy_handler import apply_five_step_integrated_strategy
 from llm_switcher import init_llm
->>>>>>> c6217289
 
 # --- 1. Define the State ---
 
@@ -70,8 +63,8 @@
     print("-- Node: 3. 应用策略 --")
     try:
         df_analyzed = state.get("analyzed_data")
-        # Currently, we only have one strategy. This can be made dynamic in the future.
-        df_with_signals = apply_oversold_reversal_strategy(df_analyzed)
+        # Use the new integrated strategy
+        df_with_signals = apply_five_step_integrated_strategy(df_analyzed)
         return { "analyzed_data": df_with_signals } # Overwrite analyzed_data with the one including signals
     except Exception as e:
         return { "error": f"应用策略时出错: {e}" }
